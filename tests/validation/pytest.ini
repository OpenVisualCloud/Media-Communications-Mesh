--- conflicted
+++ resolved
@@ -1,13 +1,9 @@
 [pytest]
 pythonpath = .
 log_cli_level = info
-<<<<<<< HEAD
-log_file = pytest.log
-=======
 log_file = pytest.log
 log_file_level = debug
 log_file_format = %(asctime)s,%(msecs)03d %(levelname)-8s %(filename)s:%(lineno)d %(message)s
 log_file_date_format = %Y-%m-%d %H:%M:%S
 markers =
-    smoke: marks tests as smoke tests (deselect with '-m "not smoke"')
->>>>>>> 18bcc5c1
+    smoke: marks tests as smoke tests (deselect with '-m "not smoke"')