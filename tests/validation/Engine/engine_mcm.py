--- conflicted
+++ resolved
@@ -71,7 +71,6 @@
         logging.debug(f"Cannot remove. File does not exist: {removal_path}")
 
 
-<<<<<<< HEAD
 def remove_sent_file(full_path: Path) -> None:
     try:
         full_path.unlink()
@@ -82,9 +81,6 @@
 
 
 def run_rx_tx_with_file(file_path: str, build: str, timeout: int = 0):
-=======
-def run_rx_tx_with_file(file_path: str, build: str):
->>>>>>> 8935e44d
     app_path = Path(build, "tests", "tools", "TestApp", "build")
 
     try:
@@ -108,13 +104,7 @@
         handle_tx_failure(tx)
         stop_rx_app(rx)
     finally:
-<<<<<<< HEAD
         frame_size = calculate_yuv_frame_size(1280, 720, "YUV422RFC4175PG2BE10")
         integrity_check = check_st20p_integrity(file_path, str(output_file_path), frame_size)
         logging.debug(f"Integrity: {integrity_check}")
-        remove_sent_file(output_file_path)
-=======
-        stop_rx_app(rx)
-        # TODO: Add checks for transmission errors
-        remove_sent_file(file_path, app_path)
->>>>>>> 8935e44d
+        remove_sent_file(output_file_path)