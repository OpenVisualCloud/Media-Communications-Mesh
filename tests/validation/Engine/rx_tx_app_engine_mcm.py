--- conflicted
+++ resolved
@@ -11,16 +11,12 @@
 
 import Engine.rx_tx_app_client_json
 import Engine.rx_tx_app_connection_json
-<<<<<<< HEAD
-from Engine.const import LOG_FOLDER, RX_TX_APP_ERROR_KEYWORDS, DEFAULT_OUTPUT_PATH, TESTCMD_LVL
-=======
-from Engine.const import LOG_FOLDER, DEFAULT_OUTPUT_PATH
+from Engine.const import LOG_FOLDER, DEFAULT_OUTPUT_PATH, TESTCMD_LVL
 from common.log_constants import (
     RX_REQUIRED_LOG_PHRASES,
     TX_REQUIRED_LOG_PHRASES,
     RX_TX_APP_ERROR_KEYWORDS,
 )
->>>>>>> 18bcc5c1
 from Engine.mcm_apps import (
     get_media_proxy_port,
     save_process_log,
