# SPDX-License-Identifier: BSD-3-Clause
# Copyright 2024-2025 Intel Corporation
# Media Communications Mesh
import logging
import sys
import os
import shutil
from ipaddress import IPv4Interface
from pathlib import Path

from mfd_host import Host
from mfd_connect.exceptions import (
    ConnectionCalledProcessError,
    RemoteProcessTimeoutExpired,
)
import pytest

from common.nicctl import Nicctl
from Engine.const import *
from Engine.mcm_apps import MediaProxy, MeshAgent, get_mcm_path, get_mtl_path
from datetime import datetime

logger = logging.getLogger(__name__)


@pytest.fixture(scope="function")
def media_proxy(hosts, mesh_agent, media_config, log_path):
    """
    Fixture initializes MediaProxy instances for the provided hosts,
    yields them for use in tests, and ensures proper cleanup by stopping the
    media_proxy processes after the test function ends.

    :param hosts: The hosts to be used for initializing the MediaProxy instances.
    :type hosts: dict
    :yield: A dictionary of MediaProxy instances keyed by host name.
    :rtype: dict[str, MediaProxy]
    """
    media_dct = {}
    for host in hosts.values():
        media_params = getattr(host.topology.extra_info, "media_proxy", {})
        if not media_params:
            logger.warning(
                f"Not starting a media_proxy process on {host.name} - no extra_info.media_proxy in topology_config!"
            )
            continue
        if mesh_agent.host is host:
            a_ip = None
            a_port = None
            no_proxy_ip = "localhost"
        else:
            a_ip = mesh_agent.mesh_ip
            a_port = mesh_agent.p
            # Get no_proxy from the host's extra_info
            no_proxy_config = getattr(host.topology.extra_info, "no_proxy", None)

            # Handle no_proxy parameter based on its type
            if no_proxy_config is None:
                # If no_proxy is not specified, use mesh_agent.mesh_ip
                no_proxy_ip = str(mesh_agent.mesh_ip)
            elif isinstance(no_proxy_config, bool) and no_proxy_config:
                # If no_proxy is a boolean True, keep current settings
                no_proxy_ip = str(mesh_agent.mesh_ip)
            elif isinstance(no_proxy_config, str):
                # If no_proxy is a string, pass it as is
                no_proxy_ip = no_proxy_config
            else:
                # For any other case, use mesh_agent.mesh_ip
                no_proxy_ip = str(mesh_agent.mesh_ip)

        media_proxy = MediaProxy(
            host,
            no_proxy=no_proxy_ip,
            t=media_params.get("sdk_port", None),
            a_ip=a_ip,
            a_port=a_port,
            d=getattr(host, "st2110_dev", None),
            i=getattr(host, "st2110_ip", None),
            r=getattr(host, "rdma_ip", None),
            p=media_params.get("rdma_ports", None),
            use_sudo=True,
            log_path=log_path,
        )
        media_dct[host.name] = media_proxy
        media_proxy.start()
    yield media_dct
    for media_proxy in media_dct.values():
        media_proxy.stop()
        if not media_proxy.is_pass:
            raise Exception("MediaProxy process did not pass")


@pytest.fixture(scope="function")
def mesh_agent(hosts, test_config, log_path):
    """
    Fixture for creating and managing a MeshAgent instance.

    This fixture initializes a MeshAgent instance with the provided host,
    yields it for use in tests, and ensures proper cleanup by stopping the
    agent after the test function ends.

    :param hosts: The hosts to be used for initializing the MeshAgent.
    :type hosts: dict
    :param test_config: The test configuration containing parameters for the MeshAgent.
    :param log_path: The log directory path from the log_path fixture.
    :type log_path: str
    :yield: A MeshAgent instance.
    :rtype: MeshAgent
    """
    mesh_agent = MeshAgent(None, log_path=log_path)
    mesh_agent_name = "mesh-agent"

    mesh_agent_name = test_config.get("mesh_agent_name", "mesh-agent")

    if mesh_agent_name not in hosts:
        mesh_ip = test_config.get("mesh_ip", None)

        if not mesh_ip:
            logger.error(
                f"Host '{mesh_agent_name}' not found in topology.yaml and no mesh_ip provided."
            )
            raise RuntimeError(
                f"No mesh-agent name '{mesh_agent_name}' found in hosts and no mesh_ip provided in test_config."
            )
        else:
            logger.info(
                f"Assumed that mesh agent is running, getting IP from topology config: {mesh_ip}"
            )
            mesh_agent.external = True
            mesh_agent.mesh_ip = mesh_ip
            mesh_agent.p = test_config.get("mesh_port", mesh_agent.p)
            mesh_agent.c = test_config.get("control_port", mesh_agent.c)
    else:
        agent = hosts[mesh_agent_name]
        mesh_agent.host = agent
        c, p = (None, None)
        if hasattr(agent.topology.extra_info, "mesh_agent"):
            agent_topology = agent.topology.extra_info.mesh_agent
            c, p = (
                agent_topology.get("control_port", None),
                agent_topology.get("proxy_port", None),
            )
        mesh_agent.start(c, p)
    yield mesh_agent
    mesh_agent.stop()
    if not mesh_agent.external and not mesh_agent.is_pass:
        raise Exception("MeshAgent process did not pass")


@pytest.fixture(scope="session")
def media_path(test_config: dict) -> str:
    return test_config.get("media_path", "/mnt/media/")


@pytest.fixture(scope="session")
def log_path_dir(test_config: dict) -> str:
    keep_logs = test_config.get("keep_logs", True)
    timestamp = datetime.now().strftime("%Y%m%d_%H%M%S")
    log_dir_name = f"log_{timestamp}"
    validation_dir = Path(__file__).parent
    log_path = test_config.get("log_path")
    log_dir = Path(log_path) if log_path else Path(validation_dir, LOG_FOLDER)

    if log_dir.exists() and not keep_logs:
        shutil.rmtree(log_dir)
    log_dir = Path(log_dir, log_dir_name)
    log_dir.mkdir(parents=True, exist_ok=True)
    return str(log_dir)


@pytest.fixture(scope="function")
def log_path(log_path_dir: str, request) -> str:
    """
    Create a test-specific subdirectory within the main log directory.

    :param log_path: The main log directory path from the log_path fixture.
    :type log_path: str
    :param request: Pytest request object to get test name.
    :return: Path to test-specific log subdirectory.
    :rtype: str
    """
    test_name = request.node.name
    test_log_path = Path(log_path_dir, test_name)
    test_log_path.mkdir(parents=True, exist_ok=True)
    return str(test_log_path)


@pytest.fixture(scope="session")
def media_config(hosts: dict) -> None:
    """
    Prepare configuration for media_proxy like PCI addresses, VFs and RDMA IP.
    """
    for ids, host in enumerate(hosts.values()):
        if_idx = 0
        try:
            nicctl = Nicctl(get_mtl_path(host), host)
            last_oct = str(host.connection.ip).split(".")[-1]
            if host.topology.extra_info.media_proxy.get("st2110", False):
                pf_addr = host.network_interfaces[if_idx].pci_address.lspci
                vfs = nicctl.vfio_list(pf_addr)
                host.st2110_dev = host.topology.extra_info.media_proxy.get(
                    "st2110_dev", None
                )
                if not host.st2110_dev and not vfs:
                    nicctl.create_vfs(pf_addr)
                    vfs = nicctl.vfio_list(pf_addr)
                if host.st2110_dev and vfs and host.st2110_dev not in vfs:
                    logger.warning(
                        f"st2110_dev {host.st2110_dev} not found in VFs list of network interface {host.network_interfaces[if_idx].name}."
                    )
                elif vfs:
                    host.st2110_dev = vfs[0]
                else:
                    logger.error(
                        f"Still no VFs on interface {host.network_interfaces[if_idx].pci_address_lspci} even after creating VFs!"
                    )
                host.vfs = vfs
                host.st2110_ip = host.topology.extra_info.media_proxy.get(
                    "st2110_ip", f"192.168.0.{last_oct}"
                )
                if_idx += 1
            if host.topology.extra_info.media_proxy.get("rdma", False):
                if (
                    int(
                        host.network_interfaces[if_idx].virtualization.get_current_vfs()
                    )
                    > 0
                ):
                    nicctl.disable_vf(
                        str(host.network_interfaces[if_idx].pci_address.lspci)
                    )
                net_adap_ips = host.network_interfaces[if_idx].ip.get_ips().v4
                rdma_ip = host.topology.extra_info.media_proxy.get("rdma_ip", False)
                if rdma_ip:
                    rdma_ip = IPv4Interface(
                        f"{rdma_ip}" if "/" in rdma_ip else f"{rdma_ip}/24"
                    )
                elif net_adap_ips and not rdma_ip:
                    rdma_ip = net_adap_ips[0]
                if not rdma_ip or (rdma_ip not in net_adap_ips):
                    rdma_ip = (
                        IPv4Interface(f"192.168.1.{last_oct}/24")
                        if not rdma_ip
                        else rdma_ip
                    )
                    logger.info(
                        f"IP {rdma_ip} not found on RDMA network interface, setting: {rdma_ip}"
                    )
                    host.network_interfaces[if_idx].ip.add_ip(rdma_ip)
                host.rdma_ip = str(rdma_ip.ip)
            logger.info(f"VFs on {host.name} are: {host.vfs}")
        except IndexError:
            raise IndexError(
                f"Not enough network adapters available for tests! Expected: {if_idx+1}"
            )
        except AttributeError:
            logger.warning(
                f"Extra info media proxy in topology config for {host.name} is not set, skipping media config setup for this host."
            )


@pytest.fixture(scope="session", autouse=True)
def cleanup_processes(hosts: dict) -> None:
    """
    Kills mesh-agent, media_proxy, ffmpeg, and all Rx*App and Tx*App processes on all hosts before running the tests.
    """
    for host in hosts.values():
        for proc in ["mesh-agent", "media_proxy", "ffmpeg"]:
            try:
                connection = host.connection
                # connection.enable_sudo()
                connection.execute_command(f"pgrep {proc}", stderr_to_stdout=True)
                connection.execute_command(f"pkill -9 {proc}", stderr_to_stdout=True)
            except Exception as e:
                logger.warning(f"Failed to check/kill {proc} on {host.name}: {e}")
        # Kill all Rx*App and Tx*App processes (e.g., RxVideoApp, RxAudioApp, RxBlobApp, TxVideoApp, etc.)
        for pattern in ["^Rx[A-Za-z]+App$", "^Tx[A-Za-z]+App$"]:
            try:
                connection = host.connection
                # connection.enable_sudo()
                connection.execute_command(
                    f"pgrep -f '{pattern}'", stderr_to_stdout=True
                )
                connection.execute_command(
                    f"pkill -9 -f '{pattern}'", stderr_to_stdout=True
                )
            except Exception as e:
                logger.warning(
                    f"Failed to check/kill processes matching {pattern} on {host.name}: {e}"
                )
    logger.info("Cleanup of processes completed.")


@pytest.fixture(scope="session")
def build_TestApp(hosts, test_config: dict) -> None:
    if not test_config.get("rx_tx_app_rebuild", False):
        return
    for host in hosts.values():
        mcm_path = get_mcm_path(host)
        path = host.connection.path(mcm_path, "tests", "tools", "TestApp", "build")
        if path.exists():
            path.rmdir()
        path.mkdir(parents=True)
        host.connection.execute_command("cmake ..", cwd=path, shell=True, timeout=10)
        host.connection.execute_command("make", cwd=path, shell=True, timeout=10)


<<<<<<< HEAD
@pytest.fixture(scope="session")
def build_mcm_ffmpeg(hosts, test_config: dict):
    """
    Build and install FFmpeg with the Media Communications Mesh plugin.

    Steps:
    1. Clone and patch FFmpeg (default version 7.0, can be overridden by test_config).
    2. Run FFmpeg configuration tool.
    3. Build and install FFmpeg with the plugin.
    """
    if not test_config.get("mcm_ffmpeg_rebuild", False):
        return True

    # Use constants from Engine/const.py
    mcm_ffmpeg_version = test_config.get(
        "mcm_ffmpeg_version", DEFAULT_MCM_FFMPEG_VERSION
    )
    for host in hosts.values():
        mcm_path = get_mcm_path(host)
        ffmpeg_tools_path = f"{mcm_path}/ffmpeg-plugin"

        # Check and remove mcm_ffmpeg_build_path if it exists
        check_dir = host.connection.execute_command(
            f"[ -d {DEFAULT_MCM_FFMPEG_PATH} ] && echo 'exists' || echo 'not exists'",
            shell=True,
        ).stdout.strip()

        if check_dir == "exists":
            host.connection.execute_command(
                f"rm -rf {DEFAULT_MCM_FFMPEG_PATH}", shell=True
            )

        logger.debug("Step 1: Clone and patch FFmpeg")
        clone_patch_script = f"{ffmpeg_tools_path}/clone-and-patch-ffmpeg.sh"
        cmd = f"bash {clone_patch_script} {mcm_ffmpeg_version}"
        res = host.connection.execute_command(
            cmd, cwd=ffmpeg_tools_path, shell=True, timeout=60, stderr_to_stdout=True
        )
        logger.debug(f"Command {cmd} output: {res.stdout}")
        if res.return_code != 0:
            logger.error(f"Command {cmd} failed with return code {res.return_code}.")
            return False

        logger.debug("Step 2: Run FFmpeg configuration tool")
        configure_script = f"{ffmpeg_tools_path}/configure-ffmpeg.sh"
        cmd = f"{configure_script} {mcm_ffmpeg_version} --prefix={DEFAULT_MCM_FFMPEG_PATH}"
        res = host.connection.execute_command(
            cmd, cwd=ffmpeg_tools_path, shell=True, timeout=60, stderr_to_stdout=True
        )
        logger.debug(f"Command {cmd} output: {res.stdout}")
        if res.return_code != 0:
            logger.error(f"Command {cmd} failed with return code {res.return_code}.")
            return False

        logger.debug("Step 3: Build and install FFmpeg with the plugin")
        build_script = f"{ffmpeg_tools_path}/build-ffmpeg.sh"
        cmd = f"{build_script} {mcm_ffmpeg_version}"
        res = host.connection.execute_command(
            cmd, cwd=ffmpeg_tools_path, shell=True, timeout=120, stderr_to_stdout=True
        )
        logger.debug(f"Command {cmd} output: {res.stdout}")
        if res.return_code != 0:
            logger.error(f"Command {cmd} failed with return code {res.return_code}.")
            return False
    return True


def build_openh264(host: Host, work_dir: str) -> bool:
    """
    Build and install openh264 library on the specified host.

    :param host: The host where openh264 will be built.
    :type host: Host
    :param work_dir: The working directory for building openh264.
    :type work_dir: str
    :return: True if the build was successful, False otherwise.
    :rtype: bool
    """
    openh264_dir = DEFAULT_OPENH264_PATH

    # Check if openh264 is already installed at DEFAULT_OPENH264_PATH
    check_install = host.connection.execute_command(
        f"[ -d {DEFAULT_OPENH264_PATH} ] && echo 'exists' || echo 'not exists'",
        shell=True,
    ).stdout.strip()

    if check_install == "exists":
        # Check if the library is already in the system
        lib_check = host.connection.execute_command(
            "ldconfig -p | grep -q libopenh264 && echo 'installed' || echo 'not installed'",
            shell=True,
            timeout=10,
        ).stdout.strip()

        if lib_check == "installed":
            logger.info(f"OpenH264 is already installed at {DEFAULT_OPENH264_PATH}")
            return True

    # Check if directory exists - assumes repo is already cloned
    check_dir = host.connection.execute_command(
        f"[ -d {openh264_dir} ] && echo 'exists' || echo 'not exists'", shell=True
    ).stdout.strip()

    if check_dir == "not exists":
        logger.warning(
            f"openh264 repository not found at {openh264_dir}. Please clone it manually."
        )
        return False

    # Check if we need to checkout the specified version
    tag_check = host.connection.execute_command(
        "git describe --exact-match --tags 2>/dev/null || echo 'wrong tag'",
        cwd=openh264_dir,
        shell=True,
        timeout=10,
    ).stdout.strip()

    if tag_check != "openh264v2.4.0":
        # Reset any changes and checkout the specific tag
        logger.info("Checking out openh264v2.4.0 tag")
        res = host.connection.execute_command(
            "git reset --hard && git checkout -f openh264v2.4.0",
            cwd=openh264_dir,
            shell=True,
            timeout=30,
            stderr_to_stdout=True,
        )
        if res.return_code != 0:
            logger.error("Failed to checkout openh264v2.4.0 tag.")
            return False
    else:
        logger.info("Already on openh264v2.4.0 tag")

    # Build and install to DEFAULT_OPENH264_PATH
    logger.info(f"Building and installing openh264 to {DEFAULT_OPENH264_PATH}")

    # Create install directory if it doesn't exist
    host.connection.execute_command(
        f"sudo mkdir -p {DEFAULT_OPENH264_PATH}", shell=True, timeout=10
    )

    # Build with custom prefix
    res = host.connection.execute_command(
        f"make -j $(nproc) PREFIX={DEFAULT_OPENH264_PATH} && "
        f"sudo make install PREFIX={DEFAULT_OPENH264_PATH} && "
        "sudo ldconfig",
        cwd=openh264_dir,
        shell=True,
        timeout=300,
        stderr_to_stdout=True,
    )
    logger.info(f"openh264 build output: {res.stdout}")
    if res.return_code != 0:
        logger.error("Failed to build and install openh264.")
        return False

    return True


@pytest.fixture(scope="session")
def build_mtl_ffmpeg(hosts, test_config: dict):
    """
    Build and install FFmpeg with the Media Transport Library (MTL) plugin.

    Steps:
    1. Build openh264 (dependency)
    2. Clone and patch FFmpeg with MTL-specific patches
    3. Configure and build FFmpeg with MTL support

    This fixture enables testing of ST20P (raw video), ST22 (compressed video),
    ST30P (audio), and GPU direct features with FFmpeg.
    """
    if not test_config.get("mtl_ffmpeg_rebuild", False):
        return True

    mtl_ffmpeg_version = test_config.get(
        "mtl_ffmpeg_version", DEFAULT_MTL_FFMPEG_VERSION
    )
    enable_gpu_direct = test_config.get("mtl_ffmpeg_gpu_direct", False)

    for host in hosts.values():
        mtl_path = get_mtl_path(host)
        if not mtl_path:
            logger.error(f"MTL path not found on host {host.name}.")
            return False

        check_dir = host.connection.execute_command(
            f"[ -d {DEFAULT_MTL_FFMPEG_PATH} ] && echo 'exists' || echo 'not exists'",
            shell=True,
        ).stdout.strip()

        if check_dir == "exists":
            host.connection.execute_command(
                f"rm -rf {DEFAULT_MTL_FFMPEG_PATH}", shell=True
            )

        # Step 1: Build openh264
        # logger.info("Step 1: Building openh264 dependency")
        # if not build_openh264(host, DEFAULT_OPENH264_PATH):
        #     return False

        # Step 2: Clone and patch FFmpeg
        logger.info(f"Step 2: Clone and patch FFmpeg {mtl_ffmpeg_version}")
        ffmpeg_dir = DEFAULT_FFMPEG_PATH

        # clean all previous changes
        host.connection.execute_command(
            f"rm -rf .git/rebase-apply && git clean -fd && git reset --hard origin/release/{mtl_ffmpeg_version}",
            cwd=ffmpeg_dir,
            shell=True,
            timeout=30,
            stderr_to_stdout=True,
        )

        # Apply MTL patches
        res = host.connection.execute_command(
            f"git am /opt/intel/mtl/ecosystem/ffmpeg_plugin/{mtl_ffmpeg_version}/*.patch",
            cwd=ffmpeg_dir,
            shell=True,
            timeout=30,
            stderr_to_stdout=True,
        )
        if res.return_code == 0:
            logger.info("Successfully applied MTL patches to FFmpeg")
        else:
            logger.error(f"Failed to apply MTL patches: {res.stderr}")
            return False

        # Copy MTL implementation files regardless (they might be updated)
        res = host.connection.execute_command(
            f"cp {mtl_path}/ecosystem/ffmpeg_plugin/mtl_*.c -rf libavdevice/ && "
            f"cp {mtl_path}/ecosystem/ffmpeg_plugin/mtl_*.h -rf libavdevice/",
            cwd=ffmpeg_dir,
            shell=True,
            timeout=30,
            stderr_to_stdout=True,
        )
        if res.return_code != 0:
            logger.error("Failed to copy MTL implementation files.")
            return False

        # Step 3: Configure and build FFmpeg with MTL support
        logger.info("Step 3: Configure and build FFmpeg with MTL support")

        # Base configure options with the openh264 path
        configure_options = (
            f"--prefix={DEFAULT_MTL_FFMPEG_PATH} --enable-shared --disable-static "
            f"--enable-nonfree --enable-pic --enable-gpl "
            f"--enable-libopenh264 --enable-encoder=libopenh264 --enable-mtl "
            f'--extra-ldflags="-L{DEFAULT_OPENH264_PATH}/lib" '
            f'--extra-cflags="-I{DEFAULT_OPENH264_PATH}/include"'
        )

        # Add GPU direct support if requested
        if enable_gpu_direct:
            configure_options += ' --extra-cflags="-DMTL_GPU_DIRECT_ENABLED"'

        # Run configure with options
        res = host.connection.execute_command(
            f"./configure {configure_options}",
            cwd=ffmpeg_dir,
            shell=True,
            timeout=120,
            stderr_to_stdout=True,
        )
        logger.info(f"FFmpeg configure output: {res.stdout}")
        if res.return_code != 0:
            logger.error("Failed to configure FFmpeg with MTL support.")
            return False

        # Build and install
        res = host.connection.execute_command(
            "make -j $(nproc) && sudo make install && sudo ldconfig",
            cwd=ffmpeg_dir,
            shell=True,
            timeout=300,
            stderr_to_stdout=True,
        )
        logger.info(f"FFmpeg build and install output: {res.stdout}")
        if res.return_code != 0:
            logger.error("Failed to build and install FFmpeg with MTL support.")
            return False

        logger.info(
            f"Successfully built FFmpeg {mtl_ffmpeg_version} with MTL support on host {host.name}"
        )

    return True


=======
>>>>>>> 334a890f
@pytest.fixture(scope="session", autouse=True)
def check_iommu(hosts: dict[str, Host]) -> None:
    """
    Check if IOMMU is enabled on the hosts.
    """
    iommu_not_enabled_hosts = []
    for host in hosts.values():
        try:
            output = host.connection.execute_command(
                "ls -1 /sys/kernel/iommu_groups | wc -l", shell=True, timeout=10
            )
            if int(output.stdout.strip()) == 0:
                logger.error(f"IOMMU is not enabled on host {host.name}.")
                iommu_not_enabled_hosts.append(host.name)
        except Exception as e:
            logger.exception(f"Failed to check IOMMU status on host {host.name}.")
            iommu_not_enabled_hosts.append(host.name)
    if iommu_not_enabled_hosts:
        pytest.exit(
            f"IOMMU is not enabled on hosts: {', '.join(iommu_not_enabled_hosts)}. Aborting test session."
        )
    else:
        logger.info("IOMMU is enabled on all hosts.")


@pytest.fixture(scope="session", autouse=True)
def enable_hugepages(hosts: dict[str, Host]) -> None:
    """
    Enable hugepages on the hosts if they are not already enabled.
    """
    for host in hosts.values():
        if not _check_hugepages(host):
            try:
                host.connection.execute_command(
                    "sudo sysctl -w vm.nr_hugepages=2048", shell=True, timeout=10
                )
                logger.info(f"Hugepages enabled on host {host.name}.")
            except (RemoteProcessTimeoutExpired, ConnectionCalledProcessError):
                logger.exception(f"Failed to enable hugepages on host {host.name}.")
                pytest.exit(
                    f"Failed to enable hugepages on host {host.name}. Aborting test session."
                )
            if not _check_hugepages(host):
                logger.error(f"Hugepages could not be enabled on host {host.name}.")
                pytest.exit(
                    f"Hugepages could not be enabled on host {host.name}. Aborting test session."
                )
        else:
            logger.info(f"Hugepages are already enabled on host {host.name}.")


def _check_hugepages(host: Host) -> bool:
    """
    Check if hugepages are enabled on the host.
    """
    try:
        output = host.connection.execute_command(
            "cat /proc/sys/vm/nr_hugepages", shell=True, timeout=10
        )
        return int(output.stdout.strip()) > 0
    except (RemoteProcessTimeoutExpired, ConnectionCalledProcessError):
        logger.exception(f"Failed to check hugepages status on host {host.name}.")
        return False


@pytest.fixture(scope="session", autouse=True)
def log_interface_driver_info(hosts: dict[str, Host]) -> None:
    """
    Log driver information for each network interface on the hosts.
    """
    for host in hosts.values():
        for interface in host.network_interfaces:
            driver_info = interface.driver.get_driver_info()
            logger.info(
                f"Interface {interface.name} on host {host.name} uses driver: {driver_info.driver_name} ({driver_info.driver_version})"
            )<|MERGE_RESOLUTION|>--- conflicted
+++ resolved
@@ -304,7 +304,6 @@
         host.connection.execute_command("make", cwd=path, shell=True, timeout=10)
 
 
-<<<<<<< HEAD
 @pytest.fixture(scope="session")
 def build_mcm_ffmpeg(hosts, test_config: dict):
     """
@@ -502,9 +501,9 @@
             )
 
         # Step 1: Build openh264
-        # logger.info("Step 1: Building openh264 dependency")
-        # if not build_openh264(host, DEFAULT_OPENH264_PATH):
-        #     return False
+        logger.info("Step 1: Building openh264 dependency")
+        if not build_openh264(host, DEFAULT_OPENH264_PATH):
+            return False
 
         # Step 2: Clone and patch FFmpeg
         logger.info(f"Step 2: Clone and patch FFmpeg {mtl_ffmpeg_version}")
@@ -595,8 +594,6 @@
     return True
 
 
-=======
->>>>>>> 334a890f
 @pytest.fixture(scope="session", autouse=True)
 def check_iommu(hosts: dict[str, Host]) -> None:
     """
