--- conflicted
+++ resolved
@@ -324,7 +324,6 @@
     assert integrator.stop_and_verify(timeout=20), "Stream integrity check failed"
 
 
-<<<<<<< HEAD
 def test_demo_local_blob_integrity(
     build_TestApp, hosts, media_proxy, media_path, log_path
 ) -> None:
@@ -483,7 +482,8 @@
         logger.error(f"Potential output files:\n{find_result.stdout}")
 
         assert False, f"Output file {rx_executor.output} was not created"
-=======
+
+
 def test_build_mcm_ffmpeg(build_mcm_ffmpeg, hosts, test_config):
     """
     Test the MCM FFmpeg build process.
@@ -500,4 +500,3 @@
     """
     logger.info("Testing MTL FFmpeg build process")
     assert build_mtl_ffmpeg, "MTL FFmpeg build failed"
->>>>>>> 455d59fc
