--- conflicted
+++ resolved
@@ -164,31 +164,6 @@
                 return 0;
             }
         }
-<<<<<<< HEAD
-=======
-        dst = tx_bufs->data;
-        tx = 0;
-        rtp_header->metadata.seq_num = *((uint16_t*)(buf + 2));
-        rtp_header->metadata.timestamp = *((uint32_t*)(buf + 4));
-        mtl_memcpy(dst, &rtp_header->metadata.seq_num, sizeof(rtp_header->metadata.seq_num));
-        dst += sizeof(rtp_header->metadata.seq_num);
-        mtl_memcpy(dst, &rtp_header->metadata.timestamp, sizeof(rtp_header->metadata.timestamp));
-        dst += sizeof(rtp_header->metadata.timestamp);
-        dst_nalu_size_point = dst;
-        dst += sizeof(size_t);
-        rtp_header->metadata.len = 0;
-
-        if (s->new_NALU == 1) {
-            s->new_NALU = 0;
-
-            // fwrite(h264_frame_start_str, 1, 1, fp);
-            mtl_memcpy(dst, h264_frame_start_str, sizeof(unsigned char));
-            dst += sizeof(unsigned char);
-            rtp_header->metadata.len = rtp_header->metadata.len + 1;
-        }
-        unsigned char payload_header = *((unsigned char*)(buf + 12));
-        unsigned char fragment_header = *((unsigned char*)(buf + 13));
->>>>>>> 66f4b1e2
 
         if (s->fragments_bunch == true) {
             rtp_header = s->rtp_header;
@@ -237,7 +212,6 @@
             u8 fragment_type = fragment_header & 0x1f;
             u8 payload_header_temp = payload_flag + fragment_type;
 
-<<<<<<< HEAD
             if (payload_type == 0x1c) {
                 flagFragment = 1;
             } else {
@@ -296,27 +270,7 @@
                 s->new_NALU = 1;
                 mtl_memcpy(s->dst_nalu_size_point, &rtp_header->len, sizeof(size_t));
                 err = memif_tx_burst(s->memif_conn, qid, tx_bufs, s->tx_buf_num, &tx);
-=======
-        if (flagFragment == 1) {
-            // printf("fragment true!\n");
-            if (fragment_start == 0x80) {
-                // printf("fragment start!\n");
-                // fwrite(h264_frame_start_str + 1, 3, 1, fp);//printf("001\n");
-                mtl_memcpy(dst, h264_frame_start_str + 1, sizeof(unsigned char) * 3);
-                dst += sizeof(unsigned char) * 3;
-                rtp_header->metadata.len = rtp_header->metadata.len + 3;
-                // fwrite(&payload_header_temp, 1, 1, fp);
-                mtl_memcpy(dst, &payload_header_temp, sizeof(unsigned char));
-                dst += sizeof(unsigned char);
-                rtp_header->metadata.len = rtp_header->metadata.len + 1;
-                // fwrite(buf + 14, (int)recv - 14, 1, fp);
-                mtl_memcpy(dst, buf + 14, (int)recv - 14);
-                rtp_header->metadata.len = rtp_header->metadata.len + (int)recv - 14;
-                mtl_memcpy(dst_nalu_size_point, &rtp_header->metadata.len, sizeof(size_t));
-                /*Send to microservice application.*/
-                // INFO("memif_tx_burst for framgment = start\n");
-                err = memif_tx_burst(s->memif_conn, qid, tx_bufs, tx_buf_num, &tx);
->>>>>>> 66f4b1e2
+
                 if (err != MEMIF_ERR_SUCCESS) {
                     INFO("memif_tx_burst for framgment=0: %s", memif_strerror(err));
                 }
@@ -391,14 +345,8 @@
                     rtp_header->len = rtp_header->len + 1;
                     // fwrite(buf + 14, (int)recv - 14, 1, fp);
                     mtl_memcpy(dst, buf + 14, (int)recv - 14);
-<<<<<<< HEAD
                     rtp_header->len = rtp_header->len + (int)recv - 14;
                     mtl_memcpy(dst_nalu_size_point, &rtp_header->len, sizeof(size_t));
-=======
-                    dst += (int)recv - 14;
-                    rtp_header->metadata.len = rtp_header->metadata.len + (int)recv - 14;
-                    mtl_memcpy(dst_nalu_size_point, &rtp_header->metadata.len, sizeof(size_t));
->>>>>>> 66f4b1e2
                     /*Send to microservice application.*/
                     // INFO("memif_tx_burst for framgment = start\n");
                     err = memif_tx_burst(s->memif_conn, qid, tx_bufs, tx_buf_num, &tx);
@@ -406,7 +354,6 @@
                         INFO("memif_tx_burst for framgment=0: %s", memif_strerror(err));
                     }
                 } else {
-<<<<<<< HEAD
                     if (fragment_end == 0x40) {
                         // printf("fragment end!\n");
                         // fwrite(buf + 14, (int)recv - 14, 1, fp);
@@ -433,19 +380,6 @@
                         if (err != MEMIF_ERR_SUCCESS) {
                             INFO("memif_tx_burst for framgment=1: %s", memif_strerror(err));
                         }
-=======
-                    // printf("fragment middle!\n");
-                    // fwrite(buf + 14, (int)recv - 14, 1, fp);
-                    mtl_memcpy(dst, buf + 14, (int)recv - 14);
-                    dst += (int)recv - 14;
-                    rtp_header->metadata.len = rtp_header->metadata.len + (int)recv - 14;
-                    mtl_memcpy(dst_nalu_size_point, &rtp_header->metadata.len, sizeof(size_t));
-                    /*Send to microservice application.*/
-                    // INFO("memif_tx_burst for framgment = middle\n");
-                    err = memif_tx_burst(s->memif_conn, qid, tx_bufs, tx_buf_num, &tx);
-                    if (err != MEMIF_ERR_SUCCESS) {
-                        INFO("memif_tx_burst for framgment=1: %s", memif_strerror(err));
->>>>>>> 66f4b1e2
                     }
                 }
             } else {
@@ -466,27 +400,6 @@
                     INFO("memif_tx_burst for framgment=0: %s", memif_strerror(err));
                 }
             }
-<<<<<<< HEAD
-=======
-        } else {
-            // printf("fragment false!\n");
-            // fwrite(h264_frame_start_str + 1, 3, 1, fp);//printf("001\n");
-            mtl_memcpy(dst, h264_frame_start_str + 1, sizeof(unsigned char) * 3);
-            dst += sizeof(unsigned char) * 3;
-            rtp_header->metadata.len = rtp_header->metadata.len + 3;
-            // fwrite(buf + 12, (int)recv - 12, 1, fp);
-            mtl_memcpy(dst, buf + 12, sizeof(unsigned char) * ((int)recv - 12));
-            dst += sizeof(unsigned char) * ((int)recv - 12);
-            rtp_header->metadata.len = rtp_header->metadata.len + (int)recv - 12;
-            mtl_memcpy(dst_nalu_size_point, &rtp_header->metadata.len, sizeof(size_t));
-            /*Send to microservice application.*/
-            // INFO("memif_tx_burst for framgment=0\n");
-            err = memif_tx_burst(s->memif_conn, qid, tx_bufs, tx_buf_num, &tx);
-            if (err != MEMIF_ERR_SUCCESS) {
-                INFO("memif_tx_burst for framgment=0: %s", memif_strerror(err));
-            }
-        }
->>>>>>> 66f4b1e2
 
             unsigned char RTP_payload_type = *((unsigned char*)buf + 1);
             unsigned char mark = RTP_payload_type & 0x80;
