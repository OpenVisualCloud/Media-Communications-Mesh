name: scan-codeql-workflow

on:
  push:
<<<<<<< HEAD
    branches: [ "main", "dev" ]
    paths-ignore:
      - 'docs/**'
      - '*.md'
  pull_request:
    branches: [ "main", "dev" ]
    paths-ignore:
      - 'docs/**'
      - '*.md'
  schedule:
    - cron: '0 18 * * 1-5'
=======
    branches: [ "main" ]
  pull_request:
    branches: [ "main" ]
>>>>>>> c2f586c7

env:
  BUILD_TYPE: Release
  BUILD_DIR: "${{ github.workspace }}/_build"
  PREFIX_DIR: "${{ github.workspace }}/_install"
  MTL_BUILD_DISABLE_PCAPNG: true
  DEBIAN_FRONTEND: noninteractive
  TRY_CACHE_REFRESH: ${{ github.event_name == 'push' && github.ref == 'refs/heads/main' }}

permissions:
  contents: read

concurrency:
  group: ${{ github.workflow }}-${{ github.event.pull_request.number || github.ref }}
  cancel-in-progress: true

jobs:
  analyze:
    name: Analyze
    runs-on: ${{ matrix.runner-os }}
    timeout-minutes: 90
    strategy:
      fail-fast: false
      matrix:
        runner-os: [ 'ubuntu-22.04' ]
    permissions:
      actions: read
      security-events: write
    defaults:
      run:
        shell: bash
    steps:
    - name: 'Harden Runner'
      uses: step-security/harden-runner@17d0e2bd7d51742c71671bd19fa12bdc9d40a3d6 # v2.8.1
      with:
        egress-policy: audit

    - name: 'Checkout repository'
      uses: actions/checkout@692973e3d937129bcbf40652eb9f2f61becf3332 # v4.1.7

    - name: 'Install OS level dependencies'
      run: eval 'source scripts/setup_build_env.sh && install_package_dependencies'

    - name: 'Check local dependencies build cache'
      id: load-local-dependencies-cache
      uses: actions/cache/restore@6849a6489940f00c2f30c0fb92c6274307ccb58a # v4.1.2
      with:
        path: ${{ env.BUILD_DIR }}
        key: ${{ runner.os }}-${{ hashFiles('versions.env') }}-${{ hashFiles('scripts/setup*.sh') }}

    - name: 'Download, unpack and patch build dependencies'
      if: steps.load-local-dependencies-cache.outputs.cache-hit != 'true'
      run: eval 'source scripts/setup_build_env.sh && get_download_unpack_dependencies'

    - name: 'Clone and patch ffmpeg 6.1 and 7.0'
      if: steps.load-local-dependencies-cache.outputs.cache-hit != 'true'
      run: |
        ffmpeg-plugin/clone-and-patch-ffmpeg.sh "6.1"
        ffmpeg-plugin/clone-and-patch-ffmpeg.sh "7.0"

    - name: 'Build and Install xdp and libbpf'
      run: eval 'source scripts/setup_build_env.sh && lib_install_xdp_bpf_tools'

    - name: 'Build and Install libfabric'
      run: eval 'source scripts/setup_build_env.sh && lib_install_fabrics'

    - name: 'Build and Install the DPDK'
      run: eval 'source scripts/setup_build_env.sh && lib_install_dpdk'

    - name: 'Build and Install the MTL'
      run: eval 'source scripts/setup_build_env.sh && lib_install_mtl'

    - name: 'Build and Install JPEG XS'
      run: eval 'source scripts/setup_build_env.sh && lib_install_jpeg_xs'

    - name: 'Build and Install JPEG XS ffmpeg plugin'
      run: eval 'source scripts/setup_build_env.sh && lib_install_mtl_jpeg_xs_plugin'

    - name: 'Build gRPC and dependencies'
      run: eval 'source scripts/setup_build_env.sh && lib_install_grpc'

    - name: 'Save local dependencies build cache'
      if: env.TRY_CACHE_REFRESH == 'true' && steps.load-local-dependencies-cache.outputs.cache-hit != 'true'
      id: save-local-dependencies-cache
      uses: actions/cache/save@6849a6489940f00c2f30c0fb92c6274307ccb58a # v4.1.2
      with:
        path: ${{ env.BUILD_DIR }}
        key: ${{ runner.os }}-${{ hashFiles('versions.env') }}-${{ hashFiles('scripts/setup*.sh') }}

    - name: 'Initialize CodeQL'
      uses: github/codeql-action/init@b611370bb5703a7efb587f9d136a52ea24c5c38c # v3.25.11
      with:
        languages: 'c-cpp'
        config-file: ${{ github.workspace }}/.github/codeql/codeql-config.yml

    - name: 'Build MCM SDK and Media Proxy'
      run: ./build.sh

    - name: 'Perform CodeQL Analysis'
      uses: github/codeql-action/analyze@b611370bb5703a7efb587f9d136a52ea24c5c38c # v3.25.11
      with:
        category: "/language:c-cpp"<|MERGE_RESOLUTION|>--- conflicted
+++ resolved
@@ -2,7 +2,6 @@
 
 on:
   push:
-<<<<<<< HEAD
     branches: [ "main", "dev" ]
     paths-ignore:
       - 'docs/**'
@@ -14,11 +13,6 @@
       - '*.md'
   schedule:
     - cron: '0 18 * * 1-5'
-=======
-    branches: [ "main" ]
-  pull_request:
-    branches: [ "main" ]
->>>>>>> c2f586c7
 
 env:
   BUILD_TYPE: Release
