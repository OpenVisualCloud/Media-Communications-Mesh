name: Scan Trivy Config
on:
  push:
    branches:
    - main
  pull_request:
  workflow_dispatch:
    inputs:
      branch:
        description: 'branch to run scans on'
        default: 'main'
        type: string

permissions:
  contents: read

jobs:
<<<<<<< HEAD
=======
  checkout_code:
    runs-on: ubuntu-22.04
    name: Checkout code
    steps:
    - name: Harden Runner
      uses: step-security/harden-runner@17d0e2bd7d51742c71671bd19fa12bdc9d40a3d6 # v2.8.1
      with:
        egress-policy: audit
    - name: Checkout code
      uses: actions/checkout@692973e3d937129bcbf40652eb9f2f61becf3332 # v4.1.7
      with:
        ref: ${{ inputs.branch }}
>>>>>>> 25269d8c
  scan:
    permissions:
      contents: read  # for actions/checkout to fetch code
      security-events: write  # for github/codeql-action/upload-sarif to upload SARIF results
    runs-on: ubuntu-22.04
    name: Checkout code
    steps:
<<<<<<< HEAD
      - name: Harden Runner
        uses: step-security/harden-runner@17d0e2bd7d51742c71671bd19fa12bdc9d40a3d6 # v2.8.1
        with:
          egress-policy: audit
      - name: Checkout code
        uses: actions/checkout@692973e3d937129bcbf40652eb9f2f61becf3332 # v4.1.7
        with:
          ref: ${{ inputs.branch }}
      - name: Run Trivy vulnerability scanner for 'config'
        uses: aquasecurity/trivy-action@7c2007bcb556501da015201bcba5aa14069b74e2 # v0.23.0
        with:
          scan-type: config
          skip-dirs: deployment #helm charts not supported 
          exit-code: '1'
          format: 'sarif'
          output: 'trivy-results.sarif'
      - name: Upload Trivy scan results to GitHub Security tab
        uses: github/codeql-action/upload-sarif@b611370bb5703a7efb587f9d136a52ea24c5c38c # v3.25.11
        with:
          sarif_file: 'trivy-results.sarif'
      - uses: actions/upload-artifact@v4
        if: always()
        with:
          name: trivy-results
          path: 'trivy-results.sarif'
=======
    - name: Run Trivy vulnerability scanner for 'config'
      uses: aquasecurity/trivy-action@7c2007bcb556501da015201bcba5aa14069b74e2 # v0.23.0
      with:
        scan-type: 'config'
        hide-progress: false
        ignore-unfixed: true
        format: 'sarif'
        output: 'trivy-results.sarif'
        severity: 'CRITICAL,HIGH,MEDIUM'
    - name: Upload Trivy scan results to GitHub Security tab
      uses: github/codeql-action/upload-sarif@b611370bb5703a7efb587f9d136a52ea24c5c38c # v3.25.11
      with:
        sarif_file: 'trivy-results.sarif'
    - uses: actions/upload-artifact@65462800fd760344b1a7b4382951275a0abb4808 # v4.3.3
      with:
        name: trivy-results
        path: 'trivy-results.sarif'
>>>>>>> 25269d8c
<|MERGE_RESOLUTION|>--- conflicted
+++ resolved
@@ -15,21 +15,6 @@
   contents: read
 
 jobs:
-<<<<<<< HEAD
-=======
-  checkout_code:
-    runs-on: ubuntu-22.04
-    name: Checkout code
-    steps:
-    - name: Harden Runner
-      uses: step-security/harden-runner@17d0e2bd7d51742c71671bd19fa12bdc9d40a3d6 # v2.8.1
-      with:
-        egress-policy: audit
-    - name: Checkout code
-      uses: actions/checkout@692973e3d937129bcbf40652eb9f2f61becf3332 # v4.1.7
-      with:
-        ref: ${{ inputs.branch }}
->>>>>>> 25269d8c
   scan:
     permissions:
       contents: read  # for actions/checkout to fetch code
@@ -37,7 +22,7 @@
     runs-on: ubuntu-22.04
     name: Checkout code
     steps:
-<<<<<<< HEAD
+
       - name: Harden Runner
         uses: step-security/harden-runner@17d0e2bd7d51742c71671bd19fa12bdc9d40a3d6 # v2.8.1
         with:
@@ -62,23 +47,4 @@
         if: always()
         with:
           name: trivy-results
-          path: 'trivy-results.sarif'
-=======
-    - name: Run Trivy vulnerability scanner for 'config'
-      uses: aquasecurity/trivy-action@7c2007bcb556501da015201bcba5aa14069b74e2 # v0.23.0
-      with:
-        scan-type: 'config'
-        hide-progress: false
-        ignore-unfixed: true
-        format: 'sarif'
-        output: 'trivy-results.sarif'
-        severity: 'CRITICAL,HIGH,MEDIUM'
-    - name: Upload Trivy scan results to GitHub Security tab
-      uses: github/codeql-action/upload-sarif@b611370bb5703a7efb587f9d136a52ea24c5c38c # v3.25.11
-      with:
-        sarif_file: 'trivy-results.sarif'
-    - uses: actions/upload-artifact@65462800fd760344b1a7b4382951275a0abb4808 # v4.3.3
-      with:
-        name: trivy-results
-        path: 'trivy-results.sarif'
->>>>>>> 25269d8c
+          path: 'trivy-results.sarif'