name: Trivy
on:
  push:
    branches:
      - main
  pull_request:
permissions:
  contents: read

jobs:
  checkout_code:
      runs-on: ubuntu-20.04
      name: Checkout code
      steps:
        - name: Harden Runner
          uses: step-security/harden-runner@eb238b55efaa70779f274895e782ed17c84f2895 # v2.6.1
          with:
            egress-policy: audit
        - name: Checkout code
          uses: actions/checkout@b4ffde65f46336ab88eb53be808477a3936bae11 # v4.1.1
<<<<<<< HEAD
  scan:
=======

  scan_fs:
    runs-on: ubuntu-20.04
    needs: checkout_code
    permissions:
      contents: read  # for actions/checkout to fetch code
      security-events: write  # for github/codeql-action/upload-sarif to upload SARIF results
    name: Scan FS
    steps:
      - name: Run Trivy vulnerability scanner for 'fs'
        uses: aquasecurity/trivy-action@d43c1f16c00cfd3978dde6c07f4bbcf9eb6993ca # master
        with:
          scan-type: 'fs'
          ignore-unfixed: true
          format: 'sarif'
          output: 'trivy-results-fs.sarif'
          severity: 'CRITICAL,HIGH,MEDIUM'
      - name: Upload Trivy 'fs' scan results to GitHub Security tab
        uses: github/codeql-action/upload-sarif@012739e5082ff0c22ca6d6ab32e07c36df03c4a4 # v3.22.12
        with:
          sarif_file: 'trivy-results-fs.sarif'

  scan_config:
>>>>>>> 8ed75b47
    runs-on: ubuntu-20.04
    needs: checkout_code
    permissions:
      contents: read  # for actions/checkout to fetch code
      security-events: write  # for github/codeql-action/upload-sarif to upload SARIF results
    name: Scan
    steps:
      - name: Run Trivy vulnerability scanner for 'config'
        uses: aquasecurity/trivy-action@d43c1f16c00cfd3978dde6c07f4bbcf9eb6993ca # master
        with:
          scan-type: 'config'
          hide-progress: false
          ignore-unfixed: true
          format: 'sarif'
          output: 'trivy-results.sarif'
          severity: 'CRITICAL,HIGH,MEDIUM'
      - name: Upload Trivy scan results to GitHub Security tab
        uses: github/codeql-action/upload-sarif@012739e5082ff0c22ca6d6ab32e07c36df03c4a4 # v3.22.12
        with:
          sarif_file: 'trivy-results.sarif'<|MERGE_RESOLUTION|>--- conflicted
+++ resolved
@@ -18,33 +18,7 @@
             egress-policy: audit
         - name: Checkout code
           uses: actions/checkout@b4ffde65f46336ab88eb53be808477a3936bae11 # v4.1.1
-<<<<<<< HEAD
   scan:
-=======
-
-  scan_fs:
-    runs-on: ubuntu-20.04
-    needs: checkout_code
-    permissions:
-      contents: read  # for actions/checkout to fetch code
-      security-events: write  # for github/codeql-action/upload-sarif to upload SARIF results
-    name: Scan FS
-    steps:
-      - name: Run Trivy vulnerability scanner for 'fs'
-        uses: aquasecurity/trivy-action@d43c1f16c00cfd3978dde6c07f4bbcf9eb6993ca # master
-        with:
-          scan-type: 'fs'
-          ignore-unfixed: true
-          format: 'sarif'
-          output: 'trivy-results-fs.sarif'
-          severity: 'CRITICAL,HIGH,MEDIUM'
-      - name: Upload Trivy 'fs' scan results to GitHub Security tab
-        uses: github/codeql-action/upload-sarif@012739e5082ff0c22ca6d6ab32e07c36df03c4a4 # v3.22.12
-        with:
-          sarif_file: 'trivy-results-fs.sarif'
-
-  scan_config:
->>>>>>> 8ed75b47
     runs-on: ubuntu-20.04
     needs: checkout_code
     permissions:
