# Intel® Media Communications Mesh

> [!TIP]
> [Full Documentation](https://openvisualcloud.github.io/Media-Communications-Mesh/docs/README.html) for [Intel®](https://intel.com) [Media Communications Mesh](https://openvisualcloud.github.io/Media-Communications-Mesh/docs/README.html).

[![Ubuntu Build](https://github.com/OpenVisualCloud/Media-Communications-Mesh/actions/workflows/ubuntu-build.yml/badge.svg)](https://github.com/OpenVisualCloud/Media-Communications-Mesh/actions/workflows/ubuntu-build.yml)
[![Coverity status](https://scan.coverity.com/projects/30272/badge.svg?flat=1)](https://scan.coverity.com/projects/media-communications-mesh)
[![OpenSSF Scorecard](https://api.securityscorecards.dev/projects/github.com/OpenVisualCloud/Media-Communications-Mesh/badge)](https://securityscorecards.dev/viewer/?uri=github.com/OpenVisualCloud/Media-Communications-Mesh)
[![BSD 3-Clause][license-img]][license]

![Media-Communication-Mesh](./_static/media-communications-mesh-proto-1.webp)

## Introduction

The Media Communications Mesh (MCM) enables efficient, low-latency media transport for media microservices for Edge, Edge-to-Cloud, and both private and public Cloud environments. The framework creates a secure, standards-based media data plane for inter-microservices communications using a new media proxy leveraging the [Media Transport Library (MTL)](https://github.com/OpenVisualCloud/Media-Transport-Library) and adds the necessary microservices control-plane communications infrastructure to implement any media control protocol.


## 1. Media Communications Mesh:

<<<<<<< HEAD
-	Framework Introduction (MCM): is a framework designed for low-latency media transport. It caters specifically to Edge, Edge-to-Cloud, and Cloud environments, connecting media microservices.
-	Purpose: Its main role is to establish a secure media data plane for inter-microservices communication. This ensures media can be reliably transmitted across different cloud environments.
-	Technological Basis: The Media Transport Library (MTL) helps form the media data plane, and a control-plane communications infrastructure adds support for media control protocols.
=======
- Framework Introduction: MCM is a framework designed for low-latency media transport. It caters specifically to Edge, Edge-to-Cloud, and Cloud environments, connecting media microservices.
- Purpose: Its main role is to establish a secure media data plane for inter-microservices communication. This ensures media can be reliably transmitted across different cloud environments.
- Technological Basis: The Media Transport Library (MTL) helps form the media data plane, and a control-plane communications infrastructure adds support for media control protocols.
>>>>>>> 3bffd742

✅ Key point: The main goal is to enable secure, fast, and standardized media communication between microservices, regardless of the environment (Edge or Cloud).

## 2. Media Proxy Introduction:

<<<<<<< HEAD
-	Core Functionality: The Media Proxy handles the routing and forwarding of media data, specifically audio and video streams, between mesh nodes.
-	Low Latency & Efficiency: The focus is on ensuring low-latency and efficient usage of system resources, which is critical for real-time media applications.
-	Service Mesh Role: It acts as a Data Plane component within a larger service mesh for media applications, utilizing Shared Memory APIs to abstract the complexities involved in media transport.
=======
- Core Functionality: The Media Proxy handles the routing and forwarding of media data, specifically audio and video streams, between mesh nodes.
- Low Latency & Efficiency: The focus is on ensuring low-latency and efficient usage of system resources, which is critical for real-time media applications.
- Service Mesh Role: It acts as a Data Plane component within a larger service mesh for media applications, utilizing Shared Memory APIs to abstract the complexities involved in media transport.
>>>>>>> 3bffd742

✅ Key point: Media Proxy handles the data transport layer of media streams, focusing on real-time efficiency and ensuring media routing between microservices in the mesh.

✅ More information about the Media Proxy component can be found in the [media-proxy](../media-proxy/README.md) subdirectory.

## 3. SDK and FFmpeg plugins:

<<<<<<< HEAD
-	Key Features: Zero Memory Copy, uses a zero-copy memory techniques for ultra-low-latency media transfers between containers. This helps avoid data duplication, reducing time and resource overhead.
-	Media Stream Compatibility: Supports compressed (like JPEG XS) and RAW uncompressed media formats, ensuring flexibility in how media is transported.
-	Multiple Protocols: Works with protocols such as SMPTE ST 2110 and RTSP, enhancing its versatility in different media service setups.
=======
- Key Features: Zero Memory Copy, uses a zero-copy memory techniques for ultra-low-latency media transfers between containers. This helps avoid data duplication, reducing time and resource overhead.
- Media Stream Compatibility: Supports compressed (like JPEG XS) and RAW uncompressed media formats, ensuring flexibility in how media is transported.
- Multiple Protocols: Works with protocols such as SMPTE ST 2110 and RTSP, enhancing its versatility in different media service setups.
>>>>>>> 3bffd742

✅ Key point: The system is optimized for zero-copy transmission with wide protocol compatibility, ensuring it can handle both compressed and uncompressed media streams efficiently.

✅ Detailed information about MCM SDK can be found in [sdk](../sdk/README.md) directory.

✅ Detailed information about FFmpeg with MCM plugin can be found in [FFmpeg-plugin](../ffmpeg-plugin/README.md) directory.

## Getting Started

### Basic build and installation

#### Prerequisites

- Linux server (Intel Xeon processor recommended, ex. Sapphire Rapids).
- Network Interface Card (NIC) compatible with DPDK (ex. Intel Ethernet Controller E810-C).
- (recommended) Update NIC drivers and firmware, more info and latest drivers [Support](#support)

#### Steps

1. **Clone the repository**

   ```bash
   $ git clone https://github.com/OpenVisualCloud/Media-Communications-Mesh.git
   ```

2. **Navigate to the Media-Communications-Mesh directory**

    ```bash
    $ cd Media-Communications-Mesh
    ```

3. **Install Dependencies**, choose between options `a)` or `b)`.

    a) Use all-in-one environment preparation script. The script is designed for Debian and was tested under `Ubuntu 20.04` and `Ubuntu 22.04`, kernel version 5.15 environments.

    To use this option run the following command:

    ```bash
    sudo ./scripts/setup_build_env.sh
    ```

    b) The following method is universal and should work for most Linux OS distributions.

    - XDP-tools with eBpf: Follow the simple guide [XDP-tools](https://github.com/xdp-project/xdp-tools.git) for installation.
    - libfabric: Follow the [libfabric from source](https://github.com/ofiwg/libfabric?tab=readme-ov-file#building-and-installing-libfabric-from-source) for installation.
    - MTL: Follow the [MTL setup guide](https://github.com/OpenVisualCloud/Media-Transport-Library/blob/main/doc/build.md) for installation.
    - E810 driver: Follow The [MTL NIC setup guide](https://github.com/OpenVisualCloud/Media-Transport-Library/blob/main/doc/e810.md)
    - gRPC: Refer to the [gRPC documentation](https://grpc.io/docs/languages/cpp/quickstart/) for installation instructions.
    - Install required packages:

        - Ubuntu/Debian
        ```bash
        sudo apt-get update
        sudo apt-get install libbsd-dev cmake make libibverbs-dev librdmacm-dev dracut
        ```
        - Centos stream
        ```bash
        sudo yum install -y libbsd-devel cmake make libibverbs-devel librdmacm-devel dracut
        ```

    - Install the irdma driver and libfabric

    ```bash
    ./scripts/setup_rdma_env.sh install
    ```

    - Reboot

4. **Build the Media Proxy binary**

    To build Media Communications Mesh and make SDK available for development, run:

    ```bash
    $ ./build.sh
    ```

    By following these instructions, you'll be able to perform the basic build and installation of the Media Communications Mesh application.

### Basic usage

The program "media_proxy" and SDK library will be installed on system, after the "build.sh" script run successfully. To run "Media Proxy" execute below command:

```bash
$ media_proxy
INFO: TCP Server listening on 0.0.0.0:8002
INFO: gRPC Server listening on 0.0.0.0:8001
```

This will start the media proxy in blocking mode and confirm that build was successful. To close it, press `Ctrl+C`

### Dockerfiles build

#### Prerequisites

- Linux server (Intel Xeon processor recommended, ex. Sapphire Rapids).
- Network Interface Card (NIC) compatible with DPDK (ex. Intel Ethernet Controller E810-C).
- (recommended) Update NIC drivers and firmware, more info and latest drivers [Support](#support)
- Docker engine (recommended with Buildx toolkit) configured and installed.

#### Build the Docker images

1. **Clone the repository**

   ```bash
   $ git clone https://github.com/OpenVisualCloud/Media-Communications-Mesh.git
   ```

2. **Navigate to the Media-Communications-Mesh directory**

    ```bash
    $ cd Media-Communications-Mesh
    ```

3. **Build the Dockerfiles**

> [!WARNING]
> Depending on your docker installation, this step may require being run as `root`.

    run bellow command from the root directory of the repository to build all of the Dockerfiles:

    ```bash
    $ ./build_docker.sh
    ```

### Basic usage

After running the `build_docker.sh` the following docker images will be available in current docker context if the script run successfully:
- `mcm/sample-app:latest`
- `mcm/media-proxy:latest`
- `mcm/ffmpeg:latest`
- `mcm/ffmpeg:6.1-latest`

Now the "Media Proxy" can be run inside the container. To check it, execute bellow command:

```bash
$ docker run --privileged -it -v /var/run/mcm:/run/mcm -v /dev/hugepages:/dev/hugepages mcm/media-proxy:latest
INFO: TCP Server listening on 0.0.0.0:8002
INFO: gRPC Server listening on 0.0.0.0:8001
```

This will start the media proxy in blocking mode and confirm that build was successful. To close it, press `Ctrl+C`

## Parameters breakdown and ports

Run the media proxy:

```bash
$ media_proxy
INFO: TCP Server listening on 0.0.0.0:8002
INFO: gRPC Server listening on 0.0.0.0:8001
```

This will start the "Media Proxy" program. When the "Media Proxy" program launches successfully, it will open two ports to listen for control messages:
- gRPC port (default 8001) is for service mesh control plane connection.
- TCP port (default 8002) is for the connection with MCM SDK.

To get full list of all supported parameters, use the `-h` flag alongside `media_proxy` call:

```bash
$ media_proxy -h
Usage: media_proxy [OPTION]
-h, --help              Print this help and exit.
-d, --dev=dev_port      PCI device port (defaults: 0000:31:00.0).
-i, --ip=ip_address     IP address for media data transportation (defaults: 192.168.96.1).
-g, --grpc=port_number  Port number gRPC controller (defaults: 8001).
-t, --tcp=port_number   Port number for TCP socket controller (defaults: 8002).
```

## Known Issues

- There is one bug with default docker.io package installation (version 20.10.25-0ubuntu1~22.04.2) with Ubuntu 22.04.3 LTS. The [`USER` command](https://github.com/moby/moby/issues/46355) and [`chown` command](https://github.com/moby/moby/issues/46161) don't work as expected. It's preferred to install docker-ce package following [instruction from docker community](https://docs.docker.com/engine/install/ubuntu/).

- The Authentication function of the Media Proxy interfaces is currently missing. This feature is still under development, and the current implementation is weak in defending against network attacks.

## Support

If you encounter any issues or need assistance, there are several ways to seek support:

- **Update NIC Firmware and Drivers:** Check for your NIC firmware and/or drivers update: [Intel® Ethernet Linux Driver Repositories](https://intel.github.io/ethernet-linux/).

- **Project Documents:** Search for solutions in the [project documents](https://github.com/OpenVisualCloud/Media-Communications-Mesh/tree/main/docs).
- **Discussions:** Ask questions and seek help in the [Discussions](https://github.com/OpenVisualCloud/Media-Communications-Mesh/discussions/categories/q-a) section on the project's GitHub page.
- **Issue Submission:** Report bugs and specific issues by submitting them on the [Issues](https://github.com/OpenVisualCloud/Media-Communications-Mesh/issues) page of the project's GitHub repository.

Before submitting an issue, please check the existing documentation and discussions to avoid duplication and streamline the support process.

We are here to help, so don't hesitate to reach out if you need assistance.

## Note

This project is under development.
All source code and features on the main branch are for the purpose of testing or evaluation and not production ready.

<!-- References -->
[license-img]: https://img.shields.io/badge/License-BSD_3--Clause-blue.svg
[license]: https://opensource.org/license/bsd-3-clause<|MERGE_RESOLUTION|>--- conflicted
+++ resolved
@@ -17,29 +17,17 @@
 
 ## 1. Media Communications Mesh:
 
-<<<<<<< HEAD
--	Framework Introduction (MCM): is a framework designed for low-latency media transport. It caters specifically to Edge, Edge-to-Cloud, and Cloud environments, connecting media microservices.
--	Purpose: Its main role is to establish a secure media data plane for inter-microservices communication. This ensures media can be reliably transmitted across different cloud environments.
--	Technological Basis: The Media Transport Library (MTL) helps form the media data plane, and a control-plane communications infrastructure adds support for media control protocols.
-=======
 - Framework Introduction: MCM is a framework designed for low-latency media transport. It caters specifically to Edge, Edge-to-Cloud, and Cloud environments, connecting media microservices.
 - Purpose: Its main role is to establish a secure media data plane for inter-microservices communication. This ensures media can be reliably transmitted across different cloud environments.
 - Technological Basis: The Media Transport Library (MTL) helps form the media data plane, and a control-plane communications infrastructure adds support for media control protocols.
->>>>>>> 3bffd742
 
 ✅ Key point: The main goal is to enable secure, fast, and standardized media communication between microservices, regardless of the environment (Edge or Cloud).
 
 ## 2. Media Proxy Introduction:
 
-<<<<<<< HEAD
--	Core Functionality: The Media Proxy handles the routing and forwarding of media data, specifically audio and video streams, between mesh nodes.
--	Low Latency & Efficiency: The focus is on ensuring low-latency and efficient usage of system resources, which is critical for real-time media applications.
--	Service Mesh Role: It acts as a Data Plane component within a larger service mesh for media applications, utilizing Shared Memory APIs to abstract the complexities involved in media transport.
-=======
 - Core Functionality: The Media Proxy handles the routing and forwarding of media data, specifically audio and video streams, between mesh nodes.
 - Low Latency & Efficiency: The focus is on ensuring low-latency and efficient usage of system resources, which is critical for real-time media applications.
 - Service Mesh Role: It acts as a Data Plane component within a larger service mesh for media applications, utilizing Shared Memory APIs to abstract the complexities involved in media transport.
->>>>>>> 3bffd742
 
 ✅ Key point: Media Proxy handles the data transport layer of media streams, focusing on real-time efficiency and ensuring media routing between microservices in the mesh.
 
@@ -47,15 +35,9 @@
 
 ## 3. SDK and FFmpeg plugins:
 
-<<<<<<< HEAD
--	Key Features: Zero Memory Copy, uses a zero-copy memory techniques for ultra-low-latency media transfers between containers. This helps avoid data duplication, reducing time and resource overhead.
--	Media Stream Compatibility: Supports compressed (like JPEG XS) and RAW uncompressed media formats, ensuring flexibility in how media is transported.
--	Multiple Protocols: Works with protocols such as SMPTE ST 2110 and RTSP, enhancing its versatility in different media service setups.
-=======
 - Key Features: Zero Memory Copy, uses a zero-copy memory techniques for ultra-low-latency media transfers between containers. This helps avoid data duplication, reducing time and resource overhead.
 - Media Stream Compatibility: Supports compressed (like JPEG XS) and RAW uncompressed media formats, ensuring flexibility in how media is transported.
 - Multiple Protocols: Works with protocols such as SMPTE ST 2110 and RTSP, enhancing its versatility in different media service setups.
->>>>>>> 3bffd742
 
 ✅ Key point: The system is optimized for zero-copy transmission with wide protocol compatibility, ensuring it can handle both compressed and uncompressed media streams efficiently.
 
