--- conflicted
+++ resolved
@@ -14,7 +14,6 @@
 #include "mcm_dp.h"
 #include "media_proxy_ctrl.h"
 
-<<<<<<< HEAD
 /* Create a new mesh client */
 int mesh_create_client(MeshClient *mc, MeshClientConfig cfg)
 {
@@ -35,7 +34,8 @@
     }
     else
         return MESH_ERR_BAD_CLIENT_HANDLE;
-=======
+}
+
 /* Calculate audio buffer size based on ST2110-30 related parameters */
 static int mcm_calc_audio_buffer_size(mcm_audio_args *params, uint32_t *size)
 {
@@ -135,7 +135,6 @@
     *size = sample_size * sample_num * params->channel;
 
     return 0;
->>>>>>> e481fc99
 }
 
 static void parse_memif_param(mcm_conn_param* request, memif_socket_args_t* memif_socket_args, memif_conn_args_t* memif_conn_args)
