/*
 * SPDX-FileCopyrightText: Copyright (c) 2024 Intel Corporation
 *
 * SPDX-License-Identifier: BSD-3-Clause
 */

// TODO: Split the code, so video, audio and ancillary are separate sub-apps
// TODO: Push all code that duplicates in recver_app to sample_common

#include <assert.h>
#include <bsd/string.h>
#include <getopt.h>
#include <linux/limits.h>
#include <signal.h>
#include <stdbool.h>
#include <stdio.h>
#include <stdlib.h>
#include <sys/stat.h>
#include <time.h>
#include <unistd.h>
#include "sample_common.c"

static volatile bool keepRunning = true;
static char input_file[128] = "";

void intHandler(int dummy)
{
    keepRunning = 0;
}

int read_test_data(FILE* fp, mcm_buffer* buf, uint32_t frame_size)
{
    int ret = 0;

    assert(fp != NULL && buf != NULL);
    assert(buf->len >= frame_size);

    if (fread(buf->data, frame_size, 1, fp) < 1) {
        ret = -1;
    }
    if(ret >= 0 ) {
        buf->len = frame_size;
    }
    return ret;
}

int gen_test_data(mcm_buffer* buf, uint32_t frame_count)
{
    /* operate on the buffer */
    void* ptr = buf->data;

    /* frame counter */
    *(uint32_t*)ptr = frame_count;
    ptr += sizeof(frame_count);

    /* timestamp */
    clock_gettime( CLOCK_REALTIME , (struct timespec*)ptr);

    return 0;
}

int main(int argc, char** argv)
{
    char recv_addr[46] = DEFAULT_RECV_IP;
    char recv_port[6] = DEFAULT_RECV_PORT;
    char send_addr[46] = DEFAULT_SEND_IP;
    char send_port[6] = DEFAULT_SEND_PORT;

    char payload_type[32] = "";
    char protocol_type[32] = "";
    char pix_fmt_string[32] = DEFAULT_VIDEO_FMT;
    char socket_path[108] = DEFAULT_MEMIF_SOCKET_PATH;
    uint8_t is_master = 1; // default for sender
    uint32_t interface_id = DEFAULT_MEMIF_INTERFACE_ID;
    bool loop = DEFAULT_INFINITY_LOOP;

    /* video resolution */
    uint32_t width = DEFAULT_FRAME_WIDTH;
    uint32_t height = DEFAULT_FRAME_HEIGHT;
    double vid_fps = DEFAULT_FPS;
    video_pixel_format pix_fmt = PIX_FMT_YUV422P_10BIT_LE;
    uint32_t frame_size = 0;

    char audio_type[5] = DEFAULT_AUDIO_TYPE;
    char audio_format[5] = DEFAULT_AUDIO_FORMAT;
    char audio_sampling[3] = DEFAULT_AUDIO_SAMPLING;
    char audio_ptime[6] = DEFAULT_AUDIO_PTIME;
    char anc_type[5] = DEFAULT_ANC_TYPE;
    char payload_codec[6] = DEFAULT_PAYLOAD_CODEC;
    uint32_t audio_channels = DEFAULT_AUDIO_CHANNELS;

    mcm_conn_context* dp_ctx = NULL;
    mcm_conn_param param = { 0 };
    mcm_buffer* buf = NULL;
    uint32_t total_num = DEFAULT_TOTAL_NUM;

    int help_flag = 0;
    int opt;
    struct option longopts[] = {
        { "help", no_argument, &help_flag, 'H' },
        { "width", required_argument, NULL, 'w' },
        { "height", required_argument, NULL, 'h' },
        { "fps", required_argument, NULL, 'f' },
        { "rcv_ip", required_argument, NULL, 'r' },
        { "rcv_port", required_argument, NULL, 'i' },
        { "send_ip", required_argument, NULL, 's' },
        { "send_port", required_argument, NULL, 'p' },
        { "protocol", required_argument, NULL, 'o' },
        { "type", required_argument, NULL, 't' },
        { "socketpath", required_argument, NULL, 'k' },
        { "master", required_argument, NULL, 'm' },
        { "interfaceid", required_argument, NULL, 'd' },
        { "file", required_argument, NULL, 'b' },
        { "pix_fmt", required_argument, NULL, 'x' },
        { "audio_type", required_argument, NULL, 'a' },
        { "audio_format", required_argument, NULL, 'j' },
        { "audio_sampling", required_argument, NULL, 'g' },
        { "audio_ptime", required_argument, NULL, 'e' },
        { "audio_channels", required_argument, NULL, 'c' },
        { "anc_type", required_argument, NULL, 'q' },
        { "number", required_argument, NULL, 'n' },
        { "loop", required_argument, NULL, 'l' },
        { 0 }
    };

    /* infinite loop, to be broken when we are done parsing options */
    while (1) {
        opt = getopt_long(argc, argv,
                          "Hw:h:f:r:i:s:p:o:t:k:m:d:b:x:a:j:g:e:c:q:n:l:",
                          longopts, 0);
        if (opt == -1) {
            break;
        }

        switch (opt) {
        case 'H':
            help_flag = 1;
            break;
        case 'w':
            width = atoi(optarg);
            break;
        case 'h':
            height = atoi(optarg);
            break;
        case 'f':
            vid_fps = atof(optarg);
            break;
        case 'r':
            strlcpy(recv_addr, optarg, sizeof(recv_addr));
            break;
        case 'i':
            strlcpy(recv_port, optarg, sizeof(recv_port));
            break;
        case 's':
            strlcpy(send_addr, optarg, sizeof(send_addr));
            break;
        case 'p':
            strlcpy(send_port, optarg, sizeof(send_port));
            break;
        case 'o':
            strlcpy(protocol_type, optarg, sizeof(protocol_type));
            break;
        case 't':
            strlcpy(payload_type, optarg, sizeof(payload_type));
            break;
        case 'k':
            strlcpy(socket_path, optarg, sizeof(socket_path));
            break;
        case 'm':
            is_master = atoi(optarg);
            break;
        case 'd':
            interface_id = atoi(optarg);
            break;
        case 'b':
            strlcpy(input_file, optarg, sizeof(input_file));
            break;
        case 'x':
            strlcpy(pix_fmt_string, optarg, sizeof(pix_fmt_string));
            if (strncmp(pix_fmt_string, "yuv422p", sizeof(pix_fmt_string)) == 0){
                pix_fmt = PIX_FMT_YUV422P;
            } else if (strncmp(pix_fmt_string, "yuv422p10le", sizeof(pix_fmt_string)) == 0) {
                pix_fmt = PIX_FMT_YUV422P_10BIT_LE;
            } else if (strncmp(pix_fmt_string, "yuv444p10le", sizeof(pix_fmt_string)) == 0){
                pix_fmt = PIX_FMT_YUV444P_10BIT_LE;
            } else if (strncmp(pix_fmt_string, "rgb8", sizeof(pix_fmt_string)) == 0){
                pix_fmt = PIX_FMT_RGB8;
            } else {
                pix_fmt = PIX_FMT_NV12;
            }
            break;
        case 'a':
            strlcpy(audio_type, optarg, sizeof(audio_type));
            break;
        case 'j':
            strlcpy(audio_format, optarg, sizeof(audio_format));
            break;
        case 'g':
            strlcpy(audio_sampling, optarg, sizeof(audio_sampling));
            break;
        case 'e':
            strlcpy(audio_ptime, optarg, sizeof(audio_ptime));
            break;
        case 'c':
            audio_channels = atoi(optarg);
            break;
        case 'q':
            strlcpy(anc_type, optarg, sizeof(anc_type));
            break;
        case 'n':
            total_num = atoi(optarg);
            break;
        case 'l':
            loop = (atoi(optarg)>0);
            break;
        case '?':
            usage(stderr, argv[0], 1);
            return 1;
        default:
            break;
        }
    }

    if (help_flag) {
        usage(stdout, argv[0], 1);
        return 0;
    }

    /* is sender */
    param.type = is_tx;

    /* protocol type */
    if (strncmp(protocol_type, "memif", sizeof(protocol_type)) == 0) {
        param.protocol = PROTO_MEMIF;
        strlcpy(param.memif_interface.socket_path, socket_path, sizeof(param.memif_interface.socket_path));
        param.memif_interface.is_master = is_master;
        param.memif_interface.interface_id = interface_id;
    } else if (strncmp(protocol_type, "udp", sizeof(protocol_type)) == 0) {
        param.protocol = PROTO_UDP;
    } else if (strncmp(protocol_type, "tcp", sizeof(protocol_type)) == 0) {
        param.protocol = PROTO_TCP;
    } else if (strncmp(protocol_type, "http", sizeof(protocol_type)) == 0) {
        param.protocol = PROTO_HTTP;
    } else if (strncmp(protocol_type, "grpc", sizeof(protocol_type)) == 0) {
        param.protocol = PROTO_GRPC;
    } else {
        param.protocol = PROTO_AUTO;
    }

    /* payload type */
    if (strncmp(payload_type, "st20", sizeof(payload_type)) == 0) {
        param.payload_type = PAYLOAD_TYPE_ST20_VIDEO;
    } else if (strncmp(payload_type, "st22", sizeof(payload_type)) == 0) {
        param.payload_type = PAYLOAD_TYPE_ST22_VIDEO;
    } else if (strncmp(payload_type, "st30", sizeof(payload_type)) == 0) {
        param.payload_type = PAYLOAD_TYPE_ST30_AUDIO;
    } else if (strncmp(payload_type, "st40", sizeof(payload_type)) == 0) {
        param.payload_type = PAYLOAD_TYPE_ST40_ANCILLARY;
    } else if (strncmp(payload_type, "rtsp", sizeof(payload_type)) == 0) {
        param.payload_type = PAYLOAD_TYPE_RTSP_VIDEO;
    } else if (strncmp(payload_type, "rdma", sizeof(payload_type)) == 0) {
        param.payload_type = PAYLOAD_TYPE_RDMA_VIDEO;
    } else {
        param.payload_type = PAYLOAD_TYPE_NONE;
    }

    // TODO: Move whole switch-case to common
    switch (param.payload_type) {
    case PAYLOAD_TYPE_ST30_AUDIO:
        // mcm_audio_type
        if (strncmp(audio_type, "frame", sizeof(audio_type)) == 0) {
            param.payload_args.audio_args.type = AUDIO_TYPE_FRAME_LEVEL;
        } else if (strncmp(audio_type, "rtp", sizeof(audio_type)) == 0) {
            param.payload_args.audio_args.type = AUDIO_TYPE_RTP_LEVEL;
        }
        /* TODO: Only 1 to 8 channels are supported here now
                 Tested only with 1 and 2 channels*/
        if (audio_channels > 0 && audio_channels < 9){
            param.payload_args.audio_args.channel = audio_channels;
        }
        // mcm_audio_format
        if (strncmp(audio_format, "pcm8", sizeof(audio_format)) == 0) {
            param.payload_args.audio_args.format = AUDIO_FMT_PCM8;
        } else if (strncmp(audio_format, "pcm16", sizeof(audio_format)) == 0) {
            param.payload_args.audio_args.format = AUDIO_FMT_PCM16;
        } else if (strncmp(audio_format, "pcm24", sizeof(audio_format)) == 0) {
            param.payload_args.audio_args.format = AUDIO_FMT_PCM24;
        } else if (strncmp(audio_format, "am824", sizeof(audio_format)) == 0) {
            param.payload_args.audio_args.format = AUDIO_FMT_AM824;
        }
        // mcm_audio_sampling
        if (strncmp(audio_sampling, "48k", sizeof(audio_sampling)) == 0) {
            param.payload_args.audio_args.sampling = AUDIO_SAMPLING_48K;
        } else if (strncmp(audio_sampling, "96k", sizeof(audio_sampling)) == 0) {
            param.payload_args.audio_args.sampling = AUDIO_SAMPLING_96K;
        } else if (strncmp(audio_sampling, "44k", sizeof(audio_sampling)) == 0) {
            param.payload_args.audio_args.sampling = AUDIO_SAMPLING_44K;
        }
        // mcm_audio_ptime
        if (strncmp(audio_ptime, "1ms", sizeof(audio_ptime)) == 0) {
            param.payload_args.audio_args.ptime = AUDIO_PTIME_1MS;
        } else if (strncmp(audio_ptime, "125us", sizeof(audio_ptime)) == 0) {
            param.payload_args.audio_args.ptime = AUDIO_PTIME_125US;
        } else if (strncmp(audio_ptime, "250us", sizeof(audio_ptime)) == 0) {
            param.payload_args.audio_args.ptime = AUDIO_PTIME_250US;
        } else if (strncmp(audio_ptime, "333us", sizeof(audio_ptime)) == 0) {
            param.payload_args.audio_args.ptime = AUDIO_PTIME_333US;
        } else if (strncmp(audio_ptime, "4ms", sizeof(audio_ptime)) == 0) {
            param.payload_args.audio_args.ptime = AUDIO_PTIME_4MS;
        } else if (strncmp(audio_ptime, "80us", sizeof(audio_ptime)) == 0) {
            param.payload_args.audio_args.ptime = AUDIO_PTIME_80US;
        } else if (strncmp(audio_ptime, "1.09ms", sizeof(audio_ptime)) == 0) {
            param.payload_args.audio_args.ptime = AUDIO_PTIME_1_09MS;
        } else if (strncmp(audio_ptime, "0.14ms", sizeof(audio_ptime)) == 0) {
            param.payload_args.audio_args.ptime = AUDIO_PTIME_0_14MS;
        } else if (strncmp(audio_ptime, "0.09ms", sizeof(audio_ptime)) == 0) {
            param.payload_args.audio_args.ptime = AUDIO_PTIME_0_09MS;
        }
        frame_size = getAudioFrameSize(
                        param.payload_args.audio_args.format,
                        param.payload_args.audio_args.sampling,
                        param.payload_args.audio_args.ptime,
                        param.payload_args.audio_args.channel
        );
        break;
    case PAYLOAD_TYPE_ST40_ANCILLARY:
        // mcm_anc_format
        param.payload_args.anc_args.format = ANC_FORMAT_CLOSED_CAPTION; // the only possible value
        // mcm_anc_type
        if (strncmp(anc_type, "frame", sizeof(anc_type)) == 0) {
            param.payload_args.audio_args.type = ANC_TYPE_FRAME_LEVEL;
        } else if (strncmp(anc_type, "rtp", sizeof(anc_type)) == 0) {
            param.payload_args.audio_args.type = ANC_TYPE_RTP_LEVEL;
        }
        param.payload_args.anc_args.fps = vid_fps;
        break;
<<<<<<< HEAD
=======
    case PAYLOAD_TYPE_RDMA_VIDEO:
        param.payload_args.rdma_args.transfer_size =
            getFrameSize(pix_fmt, width, height, false);
        break;
    case PAYLOAD_TYPE_ST20_VIDEO:
>>>>>>> c4c78b23
    case PAYLOAD_TYPE_ST22_VIDEO:
        if (strncmp(payload_codec, "jpegxs", sizeof(payload_codec)) == 0) {
            param.payload_codec = PAYLOAD_CODEC_JPEGXS;
        } else if (strncmp(payload_codec, "h264", sizeof(payload_codec)) == 0) {
            param.payload_codec = PAYLOAD_CODEC_H264;
        }
    case PAYLOAD_TYPE_RTSP_VIDEO:
    case PAYLOAD_TYPE_ST20_VIDEO:
    default:
        /* video format */
        param.payload_args.video_args.width   = param.width = width;
        param.payload_args.video_args.height  = param.height = height;
        param.payload_args.video_args.fps     = param.fps = vid_fps;
        param.payload_args.video_args.pix_fmt = param.pix_fmt = pix_fmt;
        frame_size = getFrameSize(pix_fmt, width, height, false);
        break;
    }

    strlcpy(param.remote_addr.ip, send_addr, sizeof(param.remote_addr.ip));
    strlcpy(param.remote_addr.port, send_port, sizeof(param.remote_addr.port));
<<<<<<< HEAD
    strlcpy(param.local_addr.ip, send_addr, sizeof(param.local_addr.ip));
    strlcpy(param.local_addr.port, send_port, sizeof(param.local_addr.port));
    printf("LOCAL: %s:%s\n", param.local_addr.ip, param.local_addr.port);
    printf("REMOTE: %s:%s\n", param.remote_addr.ip, param.remote_addr.port);
=======
    strlcpy(param.local_addr.ip, recv_addr, sizeof(param.local_addr.ip));
    strlcpy(param.local_addr.port, recv_port, sizeof(param.local_addr.port));
    frame_size = getFrameSize(pix_fmt, width, height, false);
>>>>>>> c4c78b23

    dp_ctx = mcm_create_connection(&param);
    if (dp_ctx == NULL) {
        printf("Fail to connect to MCM data plane\n");
        exit(-1);
    }

    signal(SIGINT, intHandler);

    FILE* input_fp = NULL;
    uint32_t frame_count = 0;
    const uint32_t fps_interval = 30;
    double fps = 0.0;
    struct timespec ts_begin = {}, ts_end = {};
    struct timespec ts_frame_begin = {}, ts_frame_end = {};

    if (strlen(input_file) > 0) {
        struct stat statbuf = { 0 };
        if (stat(input_file, &statbuf) == -1) {
            perror(NULL);
            exit(-1);
        }

        input_fp = fopen(input_file, "rb");
        if (input_fp == NULL) {
            printf("Fail to open input file: %s\n", input_file);
            exit(-1);
        }
    }

    const __useconds_t pacing = 1000000.0 / vid_fps;
    while (keepRunning) {
        /* Timestamp for frame start. */
        clock_gettime(CLOCK_REALTIME, &ts_frame_begin);

        buf = mcm_dequeue_buffer(dp_ctx, -1, NULL);
        if (buf == NULL) {
            break;
        }
        printf("INFO: frame_size = %u\n", frame_size);

        if (input_fp == NULL) {
            gen_test_data(buf, frame_count);
        } else {
            if (read_test_data(input_fp, buf, frame_size) < 0) {
                if (input_fp != NULL) {
                    fclose(input_fp);
                    input_fp = NULL;
                }
                if (loop) {
                    input_fp = fopen(input_file, "rb");
                    if (input_fp == NULL) {
                        printf("Fail to open input file for infinity loop: %s\n", input_file);
                        break;
                    }
                    if (read_test_data(input_fp, buf, frame_size) < 0) {
                        break;
                    }
                } else {
                    break;
                }
            }
        }

        if (mcm_enqueue_buffer(dp_ctx, buf) != 0) {
            break;
        }

        if (frame_count % fps_interval == 0) {
            /* calculate FPS */
            clock_gettime(CLOCK_REALTIME, &ts_end);

            fps = 1e9 * (ts_end.tv_sec - ts_begin.tv_sec);
            fps += (ts_end.tv_nsec - ts_begin.tv_nsec);
            fps /= 1e9;
            fps = (double)fps_interval / fps;

            clock_gettime(CLOCK_REALTIME, &ts_begin);
        }

        printf("TX frames: [%d], FPS: %0.2f [%0.2f]\n", frame_count, fps, vid_fps);

        frame_count++;

        if (param.payload_type != PAYLOAD_TYPE_ST30_AUDIO
            && total_num > 0 && frame_count >= total_num) {
            break;
        }

        /* Timestamp for frame end. */
        clock_gettime(CLOCK_REALTIME, &ts_frame_end);

        /* sleep for 1/fps */
        __useconds_t spend = 1000000 * (ts_frame_end.tv_sec - ts_frame_begin.tv_sec) + (ts_frame_end.tv_nsec - ts_frame_begin.tv_nsec)/1000;
        printf("pacing: %d\n", pacing);
        printf("spend: %d\n", spend);

    }

    sleep(2);

    /* Clean up */
    mcm_destroy_connection(dp_ctx);

    if (input_fp != NULL) {
        fclose(input_fp);
    }

    return 0;
}<|MERGE_RESOLUTION|>--- conflicted
+++ resolved
@@ -334,14 +334,9 @@
         }
         param.payload_args.anc_args.fps = vid_fps;
         break;
-<<<<<<< HEAD
-=======
     case PAYLOAD_TYPE_RDMA_VIDEO:
         param.payload_args.rdma_args.transfer_size =
             getFrameSize(pix_fmt, width, height, false);
-        break;
-    case PAYLOAD_TYPE_ST20_VIDEO:
->>>>>>> c4c78b23
     case PAYLOAD_TYPE_ST22_VIDEO:
         if (strncmp(payload_codec, "jpegxs", sizeof(payload_codec)) == 0) {
             param.payload_codec = PAYLOAD_CODEC_JPEGXS;
@@ -362,16 +357,11 @@
 
     strlcpy(param.remote_addr.ip, send_addr, sizeof(param.remote_addr.ip));
     strlcpy(param.remote_addr.port, send_port, sizeof(param.remote_addr.port));
-<<<<<<< HEAD
-    strlcpy(param.local_addr.ip, send_addr, sizeof(param.local_addr.ip));
-    strlcpy(param.local_addr.port, send_port, sizeof(param.local_addr.port));
+    strlcpy(param.local_addr.ip, recv_addr, sizeof(param.local_addr.ip));
+    strlcpy(param.local_addr.port, recv_port, sizeof(param.local_addr.port));
+
     printf("LOCAL: %s:%s\n", param.local_addr.ip, param.local_addr.port);
     printf("REMOTE: %s:%s\n", param.remote_addr.ip, param.remote_addr.port);
-=======
-    strlcpy(param.local_addr.ip, recv_addr, sizeof(param.local_addr.ip));
-    strlcpy(param.local_addr.port, recv_port, sizeof(param.local_addr.port));
-    frame_size = getFrameSize(pix_fmt, width, height, false);
->>>>>>> c4c78b23
 
     dp_ctx = mcm_create_connection(&param);
     if (dp_ctx == NULL) {
