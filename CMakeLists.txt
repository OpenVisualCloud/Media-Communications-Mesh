# SPDX-FileCopyrightText: Copyright (c) 2024 Intel Corporation
#
# SPDX-License-Identifier: BSD-3-Clause

cmake_minimum_required(VERSION 3.16)

# MCM - Media Communications Mesh
project(MCM)

set(CMAKE_CXX_STANDARD 20)
set(CMAKE_CXX_FLAGS "-std=c++20 -lstdc++fs")
set(CMAKE_CXX_STANDARD_REQUIRED YES)
set(CMAKE_CXX_EXTENSIONS NO)

set(CMAKE_C_FLAGS_RELEASE "${CMAKE_C_FLAGS_RELEASE} -s")
set(CMAKE_CXX_FLAGS_RELEASE "${CMAKE_CXX_FLAGS_RELEASE} -s")

# Disable RPATH
set(CMAKE_SKIP_RPATH TRUE)

# setup components folders
set(MCM_DIR ${CMAKE_CURRENT_SOURCE_DIR})
set(MP_DIR ${CMAKE_CURRENT_SOURCE_DIR}/media-proxy)
set(MP_TESTS_DIR ${MP_DIR}/tests)
set(SDK_DIR ${CMAKE_CURRENT_SOURCE_DIR}/sdk)
set(SDK_TESTS_DIR ${SDK_DIR}/tests)
set(SDK_INCLUDE_DIR ${SDK_DIR}/include)
set(AGENT_DIR ${CMAKE_CURRENT_SOURCE_DIR}/control-plane-agent)

# Setup output folder
set(CMAKE_ARCHIVE_OUTPUT_DIRECTORY ${CMAKE_BINARY_DIR}/lib)
set(CMAKE_LIBRARY_OUTPUT_DIRECTORY ${CMAKE_BINARY_DIR}/lib)
set(CMAKE_RUNTIME_OUTPUT_DIRECTORY ${CMAKE_BINARY_DIR}/bin)

add_subdirectory(${SDK_DIR})
add_subdirectory(${MP_DIR})
add_subdirectory(${AGENT_DIR})

target_include_directories(media_proxy_lib PUBLIC ${SDK_INCLUDE_DIR})
option(BUILD_UNIT_TESTS "Build and enable unit tests" ON)
if (BUILD_UNIT_TESTS)
<<<<<<< HEAD
    enable_testing()
    add_subdirectory(${MP_TESTS_DIR})
    add_subdirectory(${SDK_TESTS_DIR})
    target_link_libraries(media_proxy_lib PUBLIC mcm_dp gtest gmock gtest_main)
=======
  # Fetch google test dependencies
  include(FetchContent)
  FetchContent_Declare(
    googletest
    URL https://github.com/google/googletest/archive/35d0c365609296fa4730d62057c487e3cfa030ff.zip
  )
  FetchContent_MakeAvailable(googletest)
  enable_testing()
  add_subdirectory(${MP_TESTS_DIR})
  add_subdirectory(${SDK_TESTS_DIR})
  add_subdirectory(${TESTS_VAL_DIR})
  target_link_libraries(media_proxy_lib PUBLIC gtest gmock gtest_main)
>>>>>>> f680a04b
else()
    target_link_libraries(media_proxy_lib PUBLIC)
endif()<|MERGE_RESOLUTION|>--- conflicted
+++ resolved
@@ -39,12 +39,6 @@
 target_include_directories(media_proxy_lib PUBLIC ${SDK_INCLUDE_DIR})
 option(BUILD_UNIT_TESTS "Build and enable unit tests" ON)
 if (BUILD_UNIT_TESTS)
-<<<<<<< HEAD
-    enable_testing()
-    add_subdirectory(${MP_TESTS_DIR})
-    add_subdirectory(${SDK_TESTS_DIR})
-    target_link_libraries(media_proxy_lib PUBLIC mcm_dp gtest gmock gtest_main)
-=======
   # Fetch google test dependencies
   include(FetchContent)
   FetchContent_Declare(
@@ -57,7 +51,6 @@
   add_subdirectory(${SDK_TESTS_DIR})
   add_subdirectory(${TESTS_VAL_DIR})
   target_link_libraries(media_proxy_lib PUBLIC gtest gmock gtest_main)
->>>>>>> f680a04b
 else()
     target_link_libraries(media_proxy_lib PUBLIC)
 endif()